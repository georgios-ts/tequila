--- conflicted
+++ resolved
@@ -1,5 +1,5 @@
 from tequila.utils import BitString, BitNumbering, BitStringLSB, initialize_bitstring, TequilaException
-from tequila.circuit import gates, QCircuit, NoiseModel
+from tequila.circuit import gates, QCircuit
 from tequila.hamiltonian import paulis, QubitHamiltonian, PauliString
 from tequila.objective import Objective, ExpectationValue, Variable, assign_variable, format_variable_dictionary
 from tequila.optimizers import optimizer_scipy
@@ -11,11 +11,6 @@
 from tequila.simulators.simulator_api import simulate, compile, draw, pick_backend, INSTALLED_SAMPLERS, \
     INSTALLED_SIMULATORS, SUPPORTED_BACKENDS, INSTALLED_BACKENDS, show_available_simulators
 from tequila.wavefunction import QubitWaveFunction
-<<<<<<< HEAD
-from tequila.simulators import simulate_objective, simulate_wavefunction, sample_objective, sample_wavefunction
-
-=======
->>>>>>> 650a3d46
 import tequila.quantumchemistry as chemistry
 
 # make sure to use the jax/autograd numpy
@@ -24,149 +19,7 @@
 
 # get rid of the jax GPU/CPU warnings
 import warnings
-<<<<<<< HEAD
+
 warnings.filterwarnings("ignore", module="jax")
 
-
-def simulate(objective: Objective,
-             variables: Dict[Union[Variable, Hashable], RealNumber] = None,
-             samples: int = None,
-             backend: str = None,
-             noise_model = None,
-             *args,
-             **kwargs) -> Union[RealNumber, QubitWaveFunction]:
-    """Simulate a tequila objective or circuit
-
-    Parameters
-    ----------
-    objective :
-        tequila objective or circuit
-    variables :
-        The variables of the objective given as dictionary
-        with keys as tequila Variables/hashable types and values the corresponding real numbers
-    samples : int : (Default value = None)
-        if None a full wavefunction simulation is performed, otherwise a fixed number of samples is simulated
-    backend : str : (Default value = None)
-        specify the backend or give None for automatic assignment
-    noise_model
-
-    *args :
-        
-    **kwargs :
-        
-
-    Returns
-    -------
-    type
-        simulated/sampled objective or simulated/sampled wavefunction
-
-    """
-    print(noise_model,'is the nm')
-    if variables is None and not (len(objective.extract_variables()) == 0):
-        raise TequilaException("You called simulate for a parametrized type but forgot to pass down the variables: {}".format(objective.extract_variables()))
-    elif variables is not None:
-        # allow hashable types as keys without casting it to variables
-        variables = {assign_variable(k): v for k, v in variables.items()}
-
-    if isinstance(objective, Objective) or hasattr(objective, "args"):
-        if samples is None:
-            return simulate_objective(objective=objective, variables=variables, backend=backend,noise_model=noise_model)
-        else:
-            return sample_objective(objective=objective, variables=variables, samples=samples, backend=backend,noise_model=noise_model)
-    elif isinstance(objective, QCircuit) or hasattr(objective, "gates"):
-        if samples is None:
-            return simulate_wavefunction(abstract_circuit=objective, variables=variables, backend=backend,noise_model=noise_model, *args, **kwargs)
-        else:
-            return sample_wavefunction(abstract_circuit=objective, variables=variables, samples=samples, backend=backend,noise_model=noise_model, *args, **kwargs)
-    else:
-        raise TequilaException(
-            "Don't know how to simulate object of type: {type}, \n{object}".format(type=type(objective),
-                                                                                   object=objective))
-
-def draw(objective, variables=None, backend:str=None):
-    """
-
-    Pretty output (depends on installed backends)
-
-    Parameters
-    ----------
-    objective :
-        the tequila objective to print out
-    variables :
-         (Default value = None)
-         Give variables if the objective is parametrized
-    backend:str :
-         (Default value = None)
-         chose backend (of None it will be automatically picked)
-    """
-    if backend is None:
-        if "cirq" in simulators.INSTALLED_SIMULATORS:
-            backend = "cirq"
-        elif "qiskit" in simulators.INSTALLED_SIMULATORS:
-            backend = "qiskit"
-
-    if isinstance(objective, Objective):
-        #pretty printer not here yet
-        print(objective)
-    else:
-        if backend is None:
-            print(objective)
-        else:
-            if variables is None:
-                variables = {}
-            for k in objective.extract_variables():
-                if k not in variables:
-                    variables[k] = 0.0
-            variables = format_variable_dictionary(variables)
-            compiled=simulators.compile_circuit(abstract_circuit=objective, backend=backend, variables=variables)
-            print(compiled.circuit)
-
-def compile(objective: Objective,
-             variables: Dict[Union[Variable, Hashable], RealNumber] = None,
-             samples: int = None,
-             backend: str = None,
-             noise = False,
-             *args,
-             **kwargs) -> Union[simulators.BackendCircuit]:
-    """Compile a tequila objective or circuit to a backend
-
-    Parameters
-    ----------
-    objective : Objective:
-        tequila objective or circuit
-    variables : Dict[Union[Variable :Hashable]:RealNumber]:
-        The variables of the objective given as dictionary
-        with keys as tequila Variables and values the corresponding real numbers
-    samples : str : (Default value = None) :
-        if None a full wavefunction simulation is performed, otherwise a fixed number of samples is simulated
-    backend : str : (Default value = None) :
-        specify the backend or give None for automatic assignment
-
-    Returns
-    -------
-    simulators.BackendCircuit
-        simulated/sampled objective or simulated/sampled wavefunction
-
-    """
-    if variables is None and not (len(objective.extract_variables()) == 0):
-        raise TequilaException("You called simulate for a parametrized type but forgot to pass down the variables: {}".format(objective.extract_variables()))
-    elif variables is not None:
-        # allow hashable types as keys without casting it to variables
-        variables = {assign_variable(k): v for k, v in variables.items()}
-
-    backend = simulators.pick_backend(backend=backend, samples=samples)
-
-    if isinstance(objective, Objective) or hasattr(objective, "args"):
-        return simulators.compile_objective(objective=objective, variables=variables, backend=backend,noise=noise is not False)
-    elif isinstance(objective, QCircuit) or hasattr(objective, "gates"):
-        return simulators.compile_circuit(abstract_circuit=objective, variables=variables, backend=backend,noise=noise is not False, *args, **kwargs)
-    else:
-        raise TequilaException(
-            "Don't know how to compile object of type: {type}, \n{object}".format(type=type(objective),
-                                                                                   object=objective))
-=======
-
-warnings.filterwarnings("ignore", module="jax")
->>>>>>> 650a3d46
-
-__version__ = "FranzKafka"+__version__ = "AndreasDorn"